import math
import os
from typing import Union, Optional

import fire
import pytorch_lightning as pl
import torch
import torch.nn as nn
from deepspeed.ops.adam import FusedAdam
from fairscale.nn import wrap
from pytorch_lightning import Trainer, seed_everything
from pytorch_lightning.strategies import DDPFullyShardedStrategy
from pytorch_lightning.utilities import rank_zero_info
from torch.nn import functional as F
from torch.utils.data import DataLoader, Dataset, RandomSampler
from xformers.factory import xFormerConfig, xFormer
from xformers.triton import FusedLayerNorm, FusedLinear

from memory import CUDAMemoryCallback
from profiler import GPTFLOPsEstimate


class GPT(pl.LightningModule):

    def __init__(
            self,
            vocab_size,
            weight_decay=0.1,
            betas=(0.9, 0.95),
            learning_rate=6e-4,
            n_embd=512,
            block_size=128,
            n_layer=8,
            n_head=8,
            resid_pdrop=0.1,
            attn_pdrop=0.1,
            mlp_pdrop=0.1,
            attention="scaled_dot_product",
            hidden_layer_multiplier=4,
            warmup_tokens=20,
            final_tokens=1000,
            sparse_block_size=128
    ):
        super().__init__()

        # auto creates self.hparams from the method signature
        self.save_hyperparameters()

        attention_kwargs = {
            "name": self.hparams.attention,
            "dropout": self.hparams.attn_pdrop,
            "causal": True,
            "seq_len": self.hparams.block_size,
            "num_rules": self.hparams.n_head,
        }
        if self.hparams.attention == "blocksparse":
            blocks = self.hparams.block_size // self.hparams.sparse_block_size
            layout = torch.tril(torch.ones([self.hparams.n_head, blocks, blocks], dtype=torch.bool))
            attention_kwargs["layout"] = layout
            attention_kwargs["block_size"] = self.hparams.sparse_block_size

        config = [
            {
            "block_type": "encoder",
            "num_layers": self.hparams.n_layer,
            "dim_model": self.hparams.n_embd,
            "layer_norm_style": "pre",
            "position_encoding_config": {
                "name": "vocab",
                "seq_len": self.hparams.block_size,
                "vocab_size": self.hparams.vocab_size,
            },
            "multi_head_config": {
                "num_heads": self.hparams.n_head,
                "residual_dropout": self.hparams.resid_pdrop,
                "use_rotary_embeddings": True,
                "attention": attention_kwargs
            },
            "feedforward_config": {
                "name": "FusedMLP",
                "dropout": self.hparams.mlp_pdrop,
                "activation": "gelu",
                "hidden_layer_multiplier": self.hparams.hidden_layer_multiplier,
            },
        }
        ]

        self.config = xFormerConfig(config)

        self.block_size = self.hparams.block_size

        self._tokens_seen = 0

    def configure_sharded_model(self) -> None:
        self.model = wrap(xFormer.from_config(self.config), mixed_precision=True)

        # decoder head
        self.ln_f = FusedLayerNorm(self.hparams.n_embd)
        self.head = FusedLinear(self.hparams.n_embd, self.hparams.vocab_size, bias=False)

        # todo: when using model parallelism, this may be wrong. will need to redo
        # self.apply(self._init_weights)


    def _init_weights(self, module):
        if isinstance(module, (nn.Linear, nn.Embedding)):
            module.weight.data.normal_(mean=0.0, std=0.02)
            if isinstance(module, nn.Linear) and module.bias is not None:
                module.bias.data.zero_()
        elif isinstance(module, nn.LayerNorm):
            module.bias.data.zero_()
            module.weight.data.fill_(1.0)

        # Reset the token counter
        self._tokens_seen = 0

    def get_block_size(self):
        return self.block_size

    def configure_optimizers(self):
        # Create the optimizer and the training schedule:
        # - Handle the per-param weight decay
        no_decay = ["bias", "LayerNorm.weight"]
        params_decay = [
            p for n, p in self.named_parameters() if not any(nd in n for nd in no_decay)
        ]
        params_nodecay = [
            p for n, p in self.named_parameters() if any(nd in n for nd in no_decay)
        ]
        optim_groups = [
            {"params": params_decay, "weight_decay": self.hparams.weight_decay},
            {"params": params_nodecay, "weight_decay": 0.0},
        ]

        # - Start with a warm up, ramp up then cosine
        optimizer = FusedAdam(
            optim_groups, lr=self.hparams.learning_rate, betas=self.hparams.betas
        )

        def update_lr(*_):
            config = self.hparams

            if self._tokens_seen < config.warmup_tokens:
                # linear warmup
                lr_mult = float(self._tokens_seen) / float(max(1, config.warmup_tokens))
                lr_mult = max(lr_mult, 1e-2)  # could be that we've not seen any yet
            else:
                # cosine learning rate decay
                progress = float(self._tokens_seen - config.warmup_tokens) / float(
                    max(1, config.final_tokens - config.warmup_tokens)
                )
                lr_mult = max(0.1, 0.5 * (1.0 + math.cos(math.pi * progress)))

            return lr_mult

        lr_scheduler = {
            "scheduler": torch.optim.lr_scheduler.LambdaLR(
                optimizer,
                lr_lambda=[update_lr, update_lr],
            ),
            "name": "learning_rate",
            "interval": "step",  # The unit of the scheduler's step size
            "frequency": 1,  # The frequency of the scheduler
        }
        return [optimizer], [lr_scheduler]

    def forward(self, src):
        # encode to latent space
        prediction = self.model(src)

        # translate the predictions into tokens
        prediction = self.ln_f(prediction)
        logits = self.head(prediction)

        return logits

    def training_step(self, batch, _):
        src, targets = batch

        # Update the tokens we've seen (tracked for LR scheduling)
        self._tokens_seen += (src >= 0).numel()

        # same action as inference
        logits = self(src)

        loss = F.cross_entropy(logits.view(-1, logits.size(-1)), targets.view(-1))

        self.logger.log_metrics(
            {
                "train_loss": loss.mean(),
                "learning_rate": self.lr_schedulers().get_last_lr()[0],
            },
            step=self.trainer.global_step,
        )

        return loss

    def configure_gradient_clipping(
            self,
            optimizer,
            optimizer_idx: int,
            gradient_clip_val: Optional[Union[int, float]] = None,
            gradient_clip_algorithm: Optional[str] = None,
    ):
        assert gradient_clip_algorithm == 'norm'
        self.model.clip_grad_norm_(gradient_clip_val)



class CharDataset(Dataset):
    def __init__(self, data, block_size):
        chars = list(set(data))
        data_size, vocab_size = len(data), len(chars)
        rank_zero_info("data has %d characters, %d unique." % (data_size, vocab_size))

        self.stoi = {ch: i for i, ch in enumerate(chars)}
        self.itos = {i: ch for i, ch in enumerate(chars)}
        self.block_size = block_size
        self.vocab_size = vocab_size
        self.data = data

    def __len__(self):
        return len(self.data) - self.block_size

    def __getitem__(self, i):
        chunk = self.data[i: i + self.block_size + 1]
        dix = [self.stoi[s] for s in chunk]

        # src and target are off by one, we want the model to predict the next word
        x = torch.tensor(dix[:-1], dtype=torch.long)
        y = torch.tensor(dix[1:], dtype=torch.long)
        return x, y

    def to_tokens(self, message, device):
        return torch.tensor([self.stoi[s] for s in message], dtype=torch.long)[
            None, ...
        ].to(device)

    def from_tokens(self, tokens):
        return "".join([self.itos[int(i)] for i in tokens])


def main(
        batch_size_per_gpu: int = 2,
        accumulate_grad_batches: int = 1,
        num_workers: int = 4,
        epochs: int = 1,
        block_size: int = 2048,
        warmup: int = 20,
        devices: int = 1,
        precision: Union[str, int] = 16,
        n_layer: int = 14,
        n_head: int = 16,
        n_embd: int = 2048,
        attention: str = "scaled_dot_product",
        sparse_block_size: int = 128,
<<<<<<< HEAD
=======
        strategy: str = "deepspeed",
        stage: int = 3
>>>>>>> bfa8c253
):
    seed_everything(42)

    if not os.path.exists("input.txt"):
        os.system(
            "wget https://raw.githubusercontent.com/karpathy/char-rnn/master/data/tinyshakespeare/input.txt"
        )

    text = open("input.txt", "r").read()
    train_dataset = CharDataset(text, block_size)
    global_batch_size = batch_size_per_gpu * devices
<<<<<<< HEAD
=======
    config = {
        "zero_allow_untested_optimizer": True,
        "zero_optimization": {
            "stage": stage,
            "contiguous_gradients": True,
            "overlap_comm": True,
            "allgather_partitions": True,
            "reduce_scatter": True,
        },
        "train_micro_batch_size_per_gpu": batch_size_per_gpu,
        "bf16": {"enabled": precision == "bf16"},
        "fp16": {"enabled": precision == 16}
    }
>>>>>>> bfa8c253

    train_loader = DataLoader(
        train_dataset,
        sampler=RandomSampler(train_dataset),
        batch_size=batch_size_per_gpu,
        num_workers=num_workers,
        pin_memory=True,
    )
    model = GPT(
        vocab_size=train_dataset.vocab_size,
        block_size=train_dataset.block_size,
        attention=attention,
        sparse_block_size=sparse_block_size,
        warmup_tokens=global_batch_size * warmup,
        final_tokens=epochs * len(train_dataset) * block_size,
        n_layer=n_layer,
        n_head=n_head,
        n_embd=n_embd,
    )
    trainer = Trainer(
        accelerator='gpu',
        devices=devices,
<<<<<<< HEAD
        strategy=DDPFullyShardedStrategy(),
=======
        strategy=DeepSpeedStrategy(config=config) if strategy == 'deepspeed' else strategy,
>>>>>>> bfa8c253
        callbacks=[
            GPTFLOPsEstimate(
                global_batch_size=global_batch_size,
                hidden_size=n_embd,
                n_layer=n_layer,
                block_size=block_size,
                vocab_size=train_dataset.vocab_size,
                activation_checkpointing=False
            ),
            CUDAMemoryCallback(),
        ],
        limit_train_batches=50,
        max_epochs=epochs,
        precision=precision,
        gradient_clip_val=1,
        log_every_n_steps=1,
        accumulate_grad_batches=accumulate_grad_batches,
        enable_checkpointing=False
    )

    trainer.fit(model, train_loader)


if __name__ == '__main__':
    fire.Fire(main)<|MERGE_RESOLUTION|>--- conflicted
+++ resolved
@@ -254,11 +254,6 @@
         n_embd: int = 2048,
         attention: str = "scaled_dot_product",
         sparse_block_size: int = 128,
-<<<<<<< HEAD
-=======
-        strategy: str = "deepspeed",
-        stage: int = 3
->>>>>>> bfa8c253
 ):
     seed_everything(42)
 
@@ -270,22 +265,6 @@
     text = open("input.txt", "r").read()
     train_dataset = CharDataset(text, block_size)
     global_batch_size = batch_size_per_gpu * devices
-<<<<<<< HEAD
-=======
-    config = {
-        "zero_allow_untested_optimizer": True,
-        "zero_optimization": {
-            "stage": stage,
-            "contiguous_gradients": True,
-            "overlap_comm": True,
-            "allgather_partitions": True,
-            "reduce_scatter": True,
-        },
-        "train_micro_batch_size_per_gpu": batch_size_per_gpu,
-        "bf16": {"enabled": precision == "bf16"},
-        "fp16": {"enabled": precision == 16}
-    }
->>>>>>> bfa8c253
 
     train_loader = DataLoader(
         train_dataset,
@@ -308,11 +287,7 @@
     trainer = Trainer(
         accelerator='gpu',
         devices=devices,
-<<<<<<< HEAD
         strategy=DDPFullyShardedStrategy(),
-=======
-        strategy=DeepSpeedStrategy(config=config) if strategy == 'deepspeed' else strategy,
->>>>>>> bfa8c253
         callbacks=[
             GPTFLOPsEstimate(
                 global_batch_size=global_batch_size,
